<<<<<<< HEAD
/bin
/*clang*
/*build*
/*xcode*
/Rubbish
/lib
/.*
*.dll
*.pdb
*.so
*.dylib
*.o
*.lib
valgrind-*tar*
code_convert/original
TriggerBug.7z
PythonFrontEnd/.idea
PythonFrontEnd/dist
PythonFrontEnd/build

#python#
*.egg-info
dist
__pycache__
*.py[cod]



# Packages #
############
*.7z
*.dmg
*.gz
*.iso
*.jar
*.rar
*.tar
*.zip

# ida #
############
*.dir
*.zip
*.bz2
*.id2
*.id1
*.id0
*.nam
*.til
*.dump
*.idb

# OS generated files #
######################
.DS_Store
.DS_Store?
._*
.Spotlight-V100
.Trashes
Icon?
ehthumbs.db
Thumbs.db
~*.*
.debris
=======
/bin
/*clang*
/*build*
/*xcode*
/Rubbish
/lib
/.*
*.dll
*.pdb
*.so
*.dylib
*.o
*.lib
valgrind-*tar*
code_convert/original
TriggerBug.7z
PythonFrontEnd/.idea
PythonFrontEnd/dist
PythonFrontEnd/build

#python#
*.egg-info
dist
__pycache__
*.py[cod]



# Packages #
############
*.7z
*.dmg
*.gz
*.iso
*.jar
*.rar
*.tar
*.zip

# ida #
############
*.dir
*.zip
*.bz2
*.id2
*.id1
*.id0
*.nam
*.til
*.dump
*.idb

# OS generated files #
######################
.DS_Store
.DS_Store?
._*
.Spotlight-V100
.Trashes
Icon?
ehthumbs.db
Thumbs.db
~*.*
.debris
>>>>>>> f9b57193
<|MERGE_RESOLUTION|>--- conflicted
+++ resolved
@@ -1,4 +1,3 @@
-<<<<<<< HEAD
 /bin
 /*clang*
 /*build*
@@ -62,70 +61,4 @@
 ehthumbs.db
 Thumbs.db
 ~*.*
-.debris
-=======
-/bin
-/*clang*
-/*build*
-/*xcode*
-/Rubbish
-/lib
-/.*
-*.dll
-*.pdb
-*.so
-*.dylib
-*.o
-*.lib
-valgrind-*tar*
-code_convert/original
-TriggerBug.7z
-PythonFrontEnd/.idea
-PythonFrontEnd/dist
-PythonFrontEnd/build
-
-#python#
-*.egg-info
-dist
-__pycache__
-*.py[cod]
-
-
-
-# Packages #
-############
-*.7z
-*.dmg
-*.gz
-*.iso
-*.jar
-*.rar
-*.tar
-*.zip
-
-# ida #
-############
-*.dir
-*.zip
-*.bz2
-*.id2
-*.id1
-*.id0
-*.nam
-*.til
-*.dump
-*.idb
-
-# OS generated files #
-######################
-.DS_Store
-.DS_Store?
-._*
-.Spotlight-V100
-.Trashes
-Icon?
-ehthumbs.db
-Thumbs.db
-~*.*
-.debris
->>>>>>> f9b57193
+.debris