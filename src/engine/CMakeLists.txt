--- conflicted
+++ resolved
@@ -1,4 +1,3 @@
-<<<<<<< HEAD
 
 TR_add_library(TARGET libengine
                CONFIGURE_TYPE SHARED
@@ -28,35 +27,4 @@
         $<TARGET_FILE_DIR:libengine>
     )
   endforeach()
-=======
-
-TR_add_library(TARGET libengine
-               CONFIGURE_TYPE SHARED
-               REQUIRE libz3 libvalgrind vexTargetCall InstoptUtils spdlog
-               )
-			   
-			   
-target_include_directories(libengine PUBLIC ${Z3_INCLUDE_DIRS})
-target_link_libraries(libengine PUBLIC libvalgrind z3::libz3 spdlog::spdlog InstoptUtils)
-target_link_libraries(libengine PRIVATE vexcallhelper)
-# TR_ADD_INCLUDE_DIRECTORIES(libengine vexTargetCall)
-
-
-set_target_properties(libengine PROPERTIES FOLDER "Core")
-
-if (CMAKE_SYSTEM_NAME MATCHES "[Ww]indows")
-  # On Windows we need to copy the Z3 libraries
-  # into the same directory as the executable
-  # so that they can be found.
-  foreach (z3_lib ${Z3_LIBRARIES})
-    message(STATUS "Adding copy rule for ${z3_lib}")
-    add_custom_command(TARGET libengine
-      POST_BUILD
-      COMMAND
-        ${CMAKE_COMMAND} -E copy_if_different
-        $<TARGET_FILE:${z3_lib}>
-        $<TARGET_FILE_DIR:libengine>
-    )
-  endforeach()
->>>>>>> f9b57193
 endif()