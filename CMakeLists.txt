<<<<<<< HEAD
# CMakeList.txt: 顶层 CMake 项目文件，在此处执行全局配置
# 并包含子项目。


# VMWIN
# λ wget https://github.com/llvm/llvm-project/releases/download/llvmorg-12.0.1/llvm-12.0.1.src.tar.xz
# λ cmake -G "Visual Studio 16 2019" -A x64 -T ClangCL -DCMAKE_BUILD_TYPE=Release -DLLVM_BUILD_TOOLS=OFF -DLLVM_TEMPORARILY_ALLOW_OLD_TOOLCHAIN=OFF -DLLVM_TARGETS_TO_BUILD="X86" -DLLVM_LINK_LLVM_DYLIB=ON -DCOMPILER_RT_INCLUDE_TESTS:BOOL=OFF -DLLVM_ENABLE_ASSERTIONS:BOOL=OFF ..\llvm-12.0.1.src\
# λ cmake --build . --target LLVMSupport LLVMCore LLVMIRReader LLVMVisualizers LLVMMC -j7
# λ C:\Users\notify\Desktop\vcpkg-2021.05.12\vcpkg.exe install gflags:x64-windows glog:x64-windows spdlog:x64-windows

# λ cmake.exe -G "Visual Studio 16 2019" -T ClangCL -DCMAKE_PREFIX_PATH=C:\Users\24964\Desktop\build-llvm -DCMAKE_TOOLCHAIN_FILE=C:\vcpkg\scripts\buildsystems\vcpkg.cmake Y:\TriggerBug
# λ -DDEBUG_GABLE=ON -DZ3_BUILD_LIBZ3_SHARED=ON -DZ3_USE_LIB_GMP=OFF -DZ3_SINGLE_THREADED=OFF
#  rm -rf CMakeCache.txt CMakeFiles\
# λ cd valgrind-3.17.0 && clang -emit-llvm -I valgrind-3.17.0\VEX -I valgrind-3.17.0\VEX\priv\ -I valgrind-3.17.0\VEX\pub -c ..\support\vexops.c  ..\valgrind-3.17.0\VEX\priv\guest_amd64_helpers.c



# WINDESKTOP



set_property(GLOBAL PROPERTY USE_FOLDERS ON)
set_property(GLOBAL PROPERTY PREDEFINED_TARGETS_FOLDER "CMakePredefinedTargets")


cmake_minimum_required (VERSION 3.8)
project(InstOpt
        VERSION 1.5.0
        DESCRIPTION "engine"
        LANGUAGES CXX
        )

include(CheckCXXCompilerFlag)
include(GNUInstallDirs)
include("${CMAKE_SOURCE_DIR}/cmake/tr_add_project.cmake")


message(STATUS "CMAKE_TOOLCHAIN_FILE is ${CMAKE_TOOLCHAIN_FILE}")
message(STATUS "CMAKE_INSTALL_INCLUDEDIR is ${CMAKE_INSTALL_INCLUDEDIR}")
message(STATUS "CMAKE_CURRENT_LIST_DIR is ${CMAKE_CURRENT_LIST_DIR}")

# ---------------------------------------------------------------------------------------
# Compiler config
# ---------------------------------------------------------------------------------------
if(NOT CMAKE_CXX_STANDARD)
    set(CMAKE_CXX_STANDARD 17)
    set(CMAKE_CXX_STANDARD_REQUIRED ON)
endif()

set(VALGRIND_PROJ_DIR "src/valgrind-3.17.0")


option(INSTOPT_BUILD_ALL "Build all artifacts" OFF)

# build shared option
option(INSTOPT_BUILD_SHARED "Build shared library" OFF)

# precompiled headers option
option(INSTOPT_ENABLE_PCH "Build static or shared library using precompiled header to speed up compilation time" OFF)

# example options
option(INSTOPT_BUILD_EXAMPLE "Build example" ${INSTOPT_MASTER_PROJECT})
option(INSTOPT_BUILD_EXAMPLE_HO "Build header only example" OFF)

# testing options
option(INSTOPT_BUILD_TESTS "Build tests" OFF)
option(INSTOPT_BUILD_TESTS_HO "Build tests using the header only version" OFF)

# bench options
option(INSTOPT_BUILD_BENCH "Build benchmarks (Requires https://github.com/google/benchmark.git to be installed)" OFF)

# sanitizer options
option(INSTOPT_SANITIZE_ADDRESS "Enable address sanitizer in tests" OFF)

# warning options
option(INSTOPT_BUILD_WARNINGS "Enable compiler warnings" OFF)

# install options
option(INSTOPT_INSTALL "Generate the install target" ${INSTOPT_MASTER_PROJECT})
option(INSTOPT_FMT_EXTERNAL "Use external fmt library instead of bundled" OFF)
option(INSTOPT_FMT_EXTERNAL_HO "Use external fmt header-only library instead of bundled" OFF)
option(INSTOPT_NO_EXCEPTIONS "Compile with -fno-exceptions. Call abort() on any spdlog exceptions" OFF)

if(INSTOPT_FMT_EXTERNAL AND INSTOPT_FMT_EXTERNAL_HO)
    message(FATAL_ERROR "INSTOPT_FMT_EXTERNAL and INSTOPT_FMT_EXTERNAL_HO are mutually exclusive")
endif()




option(DEBUG_GABLE "print cmake info" OFF)
option(BUILD_VALGRIND "BUILD VALGRIND" OFF)
option(BUILD_TRIGGERBUG "BUILD TRIGGERBUG" OFF)
option(BUILD_CRYPTO_ANALYZER "BUILD CRYPTO_ANALYZER" OFF)
option(BUILD_VEXLLVM "BUILD VEXLLVM" OFF)
option(BUILD_PYTHON_FRONTEND "BUILD PYTHON_BLACKEND" OFF)
option(BUILD_TRTEST "BUILD DEVELOP TEST" ON)
#option(BUILD_CFG "BUILD CFG" OFF)


message(STATUS "TR version ${TriggerBug_VERSION} ")

if ("${PROJECT_SOURCE_DIR}" STREQUAL "${PROJECT_BINARY_DIR}")
  message(FATAL_ERROR "In source builds are not allowed. You should invoke "
          "CMake from a different directory.")
endif()


# -Gr __fastcall
# -Ot 代码速度优先
# -Oi inline内部函数
# -O3 优化速度
# /GS 安全检查
# /MD 多线程DLL库
# /Ob2 内联函数扩展 - 任何适用项 inline
# /Ob2  展开标记为 inline 或 __inline 的函数和编译器选择的任何其他函数（由编译器自行进行展开，通常称作自动内联）
# set(EXTINSN -mmmx -msse -msse2 -msse3 -msse4.1 -msse4.2 -mssse3 -mavx -mavx2)

add_definitions(-D_SILENCE_ALL_CXX17_DEPRECATION_WARNINGS)
add_definitions(-D_ENABLE_EXTENDED_ALIGNED_STORAGE)
IF (WIN32)
	MESSAGE(STATUS "Now is windows")
	SET(CMAKE_C_FLAGS_RELEASE   "${CMAKE_C_FLAGS_RELEASE}   /utf-8 /Ob2 /Gr /Ot /Oi /O3 /GS- ")
	SET(CMAKE_CXX_FLAGS_RELEASE "${CMAKE_CXX_FLAGS_RELEASE} /utf-8 /Ob2 /Gr /Ot /Oi /O3 /GS- ")
	add_definitions(/arch:AVX2)
	# add_compile_options(-ftrack-macro-expansion=0 -fno-diagnostics-show-caret)
else()
	SET(CMAKE_C_FLAGS_RELEASE   "${CMAKE_C_FLAGS_RELEASE}   -O3 -openmp -Qopenmp -Wall")
	SET(CMAKE_CXX_FLAGS_RELEASE "${CMAKE_CXX_FLAGS_RELEASE} -O3 -openmp -Qopenmp -Wall")
	add_compile_options(-fdeclspec 
					-fms-extensions
					-fms-compatibility-version=19.00
					-fdiagnostics-show-template-tree
					-fimplicit-templates
					)
ENDIF ()
#  -fms-extensions open Microsoft extension (to support explicit constructor calls)
# https://clang.llvm.org/docs/UsersManual.html
add_compile_options(
					# -fdelayed-template-parsing add it after libz3
					-Wno-microsoft-explicit-constructor-call
					-Wno-microsoft-unqualified-friend
					-Wno-ambiguous-member-template
					-Wno-extern-c-compat
					-Wno-microsoft-template
					-Wno-format
					-Wno-switch
					-Wno-unused-variable
					)

add_compile_options(-fdelayed-template-parsing)

set(TR_COMPONENT_CXX_FLAGS "")			
if (("${CMAKE_CXX_COMPILER_ID}" MATCHES "GNU") OR ("${CMAKE_CXX_COMPILER_ID}" MATCHES "Clang") OR ("${CMAKE_CXX_COMPILER_ID}" MATCHES "Intel"))
	set(SSE_FLAGS "-msse" "-msse2")
	set(AVX_FLAGS "-mavx" "-mavx2")
elseif ("${CMAKE_CXX_COMPILER_ID}" MATCHES "Intel")
	set(SSE_FLAGS "-msse" "-msse2" )
	set(AVX_FLAGS "-mavx" "-mavx2")
elseif ("${CMAKE_CXX_COMPILER_ID}" STREQUAL "MSVC")
	set(SSE_FLAGS "/arch:SSE2")
	set(AVX_FLAGS "/arch:AVX2")
else()
	message(FATAL_ERROR "Unknown compiler ${CMAKE_CXX_COMPILER_ID}")
endif()
check_cxx_compiler_flag("-msse2" HAS_SSE2)
if (${HAS_SSE2})
	add_definitions(${SSE_FLAGS})
else()
	message(WARNING "your operating system does not support ${SSE_FLAGS} vector extensions")
endif()
check_cxx_compiler_flag("-mavx2" HAS_AVX2)
if (${HAS_AVX2})
	add_definitions(${AVX_FLAGS})
else()
	message(WARNING "your operating system does not support ${AVX_FLAGS} vector extensions")
endif()
unset(SSE_FLAGS)
unset(AVX_FLAGS)



# 加入一个配置头文件，用于处理 CMake 对源码的设置
#configure_file (
#   "${PROJECT_SOURCE_DIR}/config.h.in"
#   "${PROJECT_BINARY_DIR}/config.h"
#   )








# The package gflags:x64-windows provides CMake targets:
find_package(LLVM CONFIG REQUIRED)

message(STATUS "Found LLVM ${LLVM_PACKAGE_VERSION}")
message(STATUS "Using LLVMConfig.cmake in: ${LLVM_DIR}")
message(STATUS "Using LLVM_BINARY_DIR in: ${LLVM_BINARY_DIR}")

# LLVM_INSTALL_PREFIX
include("${CMAKE_SOURCE_DIR}/cmake/BCCompiler.cmake")


# LLVM VISUALIZERS
SET(LLVMVISUALIZERS_PATH support/LLVMVisualizers/)
SET(LLVM_ADD_NATIVE_VISUALIZERS_TO_SOLUTION TRUE)
message(STATUS "Using LLVMVisualizers in: ${LLVMVISUALIZERS_PATH}")
add_subdirectory(${LLVMVISUALIZERS_PATH})



# The package gflags:x64-windows provides CMake targets:
find_package(gflags REQUIRED)
# target_link_libraries(main PRIVATE gflags_shared gflags::gflags_shared)

# The package glog:x64-windows provides CMake targets:
find_package(glog REQUIRED)
# target_link_libraries(main PRIVATE glog::glog)

# The package spdlog:x64-windows provides CMake targets:
find_package(spdlog REQUIRED)
# target_link_libraries(main PRIVATE spdlog::spdlog spdlog::INSTOPT_header_only)

# The package z3:x64-windows provides CMake targets:
find_package(Z3 REQUIRED)
# target_link_libraries(main PRIVATE z3::libz3)
message(STATUS "Z3_FOUND: ${Z3_FOUND}")
message(STATUS "Found Z3 ${Z3_VERSION_STRING}")
message(STATUS "Z3_DIR: ${Z3_DIR}")

include(FindPackageHandleStandardArgs)
find_package_handle_standard_args(glog DEFAULT_MSG GLOG_INCLUDE_DIR GLOG_LIBRARY)
target_include_directories(z3::libz3 INTERFACE ${Z3_CXX_INCLUDE_DIRS})
target_include_directories(LLVMCore INTERFACE ${LLVM_INCLUDE_DIRS})
target_compile_definitions(LLVMCore INTERFACE ${LLVM_DEFINITIONS})
target_include_directories(gflags_shared INTERFACE ${GFLAGS_INCLUDE_DIR})
#target_include_directories(glog::glog INTERFACE ${GLOG_INCLUDE_DIR})
#if(NOT GLOG_INCLUDE_DIR)
#  message(FATAL_ERROR "no ${GLOG_INCLUDE_DIR}")
#endif()

add_subdirectory("src/tracer")
add_subdirectory("src/utils")
TR_add_subdir(obj.instoptVexHelper "src/helper" ON)
TR_add_subdir(libvalgrind ${VALGRIND_PROJ_DIR}/VEX/ BUILD_VALGRIND)
TR_add_subdir(libengine "src/engine" BUILD_TRIGGERBUG)
TR_add_subdir(libcryptoAnalyzer "src/crypto_analyzer" BUILD_CRYPTO_ANALYZER)
TR_add_subdir(libvexllvm "src/vexllvm" BUILD_VEXLLVM)
#TR_add_subdir(TRtest "tests" BUILD_TRTEST)
#TR_add_subdir(libcfg "src/CFG" BUILD_CFG)


IF (${BUILD_TRTEST})
	add_subdirectory("tests")
ENDIF()



IF (${BUILD_PYTHON_FRONTEND})
	find_library(TR_PYTHON3_LIB_PATH python3)
	IF(NOT TR_PYTHON3_LIB_PATH)
		MESSAGE(FATAL_ERROR "TriggerBug: python3.x dir not found")
	ENDIF(NOT TR_PYTHON3_LIB_PATH) 
	MESSAGE(STATUS ${TR_PYTHON3_LIB_PATH} " found")
	TR_add_subdir(libpythonfront "src/python" BUILD_PYTHON_FRONTEND)
ENDIF()

# ---------------------------------------------------------------------------------------
# Build binaries
# ---------------------------------------------------------------------------------------
if(INSTOPT_BUILD_EXAMPLE OR INSTOPT_BUILD_EXAMPLE_HO OR INSTOPT_BUILD_ALL)
    message(STATUS "Generating example(s)")
    add_subdirectory(example)
    INSTOPT_enable_warnings(example)
    if(INSTOPT_BUILD_EXAMPLE_HO)
        INSTOPT_enable_warnings(example_header_only)
    endif()
endif()

if(INSTOPT_BUILD_TESTS OR INSTOPT_BUILD_TESTS_HO OR INSTOPT_BUILD_ALL)
    message(STATUS "Generating tests")
    enable_testing()
    add_subdirectory(tests)
endif()

if(INSTOPT_BUILD_BENCH OR INSTOPT_BUILD_ALL)
    message(STATUS "Generating benchmarks")
    add_subdirectory(bench)
endif()


# ---------------------------------------------------------------------------------------
# Install
# ---------------------------------------------------------------------------------------
if(INSTOPT_INSTALL)
    message(STATUS "Generating install")
    set(project_config_in "${CMAKE_CURRENT_LIST_DIR}/cmake/spdlogConfig.cmake.in")
    set(project_config_out "${CMAKE_CURRENT_BINARY_DIR}/spdlogConfig.cmake")
    set(config_targets_file "spdlogConfigTargets.cmake")
    set(version_config_file "${CMAKE_CURRENT_BINARY_DIR}/spdlogConfigVersion.cmake")
    set(export_dest_dir "${CMAKE_INSTALL_LIBDIR}/cmake/spdlog")
    set(pkgconfig_install_dir "${CMAKE_INSTALL_LIBDIR}/pkgconfig")
    set(pkg_config "${CMAKE_BINARY_DIR}/${PROJECT_NAME}.pc")

    # ---------------------------------------------------------------------------------------
    # Include files
    # ---------------------------------------------------------------------------------------
    install(DIRECTORY include/ DESTINATION "${CMAKE_INSTALL_INCLUDEDIR}" PATTERN "fmt/bundled" EXCLUDE)
    install(
        TARGETS spdlog INSTOPT_header_only
        EXPORT spdlog
        LIBRARY DESTINATION ${CMAKE_INSTALL_LIBDIR}
        ARCHIVE DESTINATION ${CMAKE_INSTALL_LIBDIR}
        RUNTIME DESTINATION ${CMAKE_INSTALL_BINDIR})

    if(NOT INSTOPT_FMT_EXTERNAL AND NOT INSTOPT_FMT_EXTERNAL_HO)
        install(DIRECTORY include/${PROJECT_NAME}/fmt/bundled/
                DESTINATION "${CMAKE_INSTALL_INCLUDEDIR}/${PROJECT_NAME}/fmt/bundled/")
    endif()

    # ---------------------------------------------------------------------------------------
    # Install pkg-config file
    # ---------------------------------------------------------------------------------------
    get_target_property(PKG_CONFIG_DEFINES spdlog INTERFACE_COMPILE_DEFINITIONS)
    string(REPLACE ";" " -D" PKG_CONFIG_DEFINES "${PKG_CONFIG_DEFINES}")
    string(CONCAT PKG_CONFIG_DEFINES "-D" "${PKG_CONFIG_DEFINES}")
    configure_file("cmake/${PROJECT_NAME}.pc.in" "${pkg_config}" @ONLY)
    install(FILES "${pkg_config}" DESTINATION "${pkgconfig_install_dir}")

    # ---------------------------------------------------------------------------------------
    # Install CMake config files
    # ---------------------------------------------------------------------------------------
    install(EXPORT spdlog DESTINATION ${export_dest_dir} NAMESPACE spdlog:: FILE ${config_targets_file})

    include(CMakePackageConfigHelpers)
    configure_file("${project_config_in}" "${project_config_out}" @ONLY)

    write_basic_package_version_file("${version_config_file}" COMPATIBILITY SameMajorVersion)
    install(FILES "${project_config_out}" "${version_config_file}" DESTINATION "${export_dest_dir}")

    # ---------------------------------------------------------------------------------------
    # Support creation of installable packages
    # ---------------------------------------------------------------------------------------
    include(cmake/spdlogCPack.cmake)
endif()


# set_target_properties(acc_gen PROPERTIES FOLDER "Utils")
# set_target_properties(intrinsics_gen PROPERTIES FOLDER "Utils")
=======
# CMakeList.txt: 顶层 CMake 项目文件，在此处执行全局配置
# 并包含子项目。


# VMWIN
# λ wget https://github.com/llvm/llvm-project/releases/download/llvmorg-12.0.1/llvm-12.0.1.src.tar.xz
# λ cmake -G "Visual Studio 16 2019" -A x64 -T ClangCL -DCMAKE_BUILD_TYPE=Release -DLLVM_BUILD_TOOLS=OFF -DLLVM_TEMPORARILY_ALLOW_OLD_TOOLCHAIN=OFF -DLLVM_TARGETS_TO_BUILD="X86" -DLLVM_LINK_LLVM_DYLIB=ON -DCOMPILER_RT_INCLUDE_TESTS:BOOL=OFF -DLLVM_ENABLE_ASSERTIONS:BOOL=OFF ..\llvm-12.0.1.src\
# λ cmake --build . --target LLVMSupport LLVMCore LLVMIRReader LLVMVisualizers LLVMMC -j7
# λ C:\Users\notify\Desktop\vcpkg-2021.05.12\vcpkg.exe install gflags:x64-windows glog:x64-windows spdlog:x64-windows

# λ cmake.exe -G "Visual Studio 16 2019" -T ClangCL -DCMAKE_PREFIX_PATH=C:\Users\24964\Desktop\build-llvm -DCMAKE_TOOLCHAIN_FILE=C:\vcpkg\scripts\buildsystems\vcpkg.cmake Y:\TriggerBug
# λ -DDEBUG_GABLE=ON -DZ3_BUILD_LIBZ3_SHARED=ON -DZ3_USE_LIB_GMP=OFF -DZ3_SINGLE_THREADED=OFF
#  rm -rf CMakeCache.txt CMakeFiles\
# λ cd valgrind-3.17.0 && clang -emit-llvm -I valgrind-3.17.0\VEX -I valgrind-3.17.0\VEX\priv\ -I valgrind-3.17.0\VEX\pub -c ..\support\vexops.c  ..\valgrind-3.17.0\VEX\priv\guest_amd64_helpers.c



# WINDESKTOP



set_property(GLOBAL PROPERTY USE_FOLDERS ON)
set_property(GLOBAL PROPERTY PREDEFINED_TARGETS_FOLDER "CMakePredefinedTargets")


cmake_minimum_required (VERSION 3.8)
project(InstOpt
        VERSION 1.5.0
        DESCRIPTION "engine"
        LANGUAGES CXX
        )

include(CheckCXXCompilerFlag)
include(GNUInstallDirs)
include("${CMAKE_SOURCE_DIR}/cmake/tr_add_project.cmake")


message(STATUS "CMAKE_TOOLCHAIN_FILE is ${CMAKE_TOOLCHAIN_FILE}")
message(STATUS "CMAKE_INSTALL_INCLUDEDIR is ${CMAKE_INSTALL_INCLUDEDIR}")
message(STATUS "CMAKE_CURRENT_LIST_DIR is ${CMAKE_CURRENT_LIST_DIR}")

# ---------------------------------------------------------------------------------------
# Compiler config
# ---------------------------------------------------------------------------------------
if(NOT CMAKE_CXX_STANDARD)
    set(CMAKE_CXX_STANDARD 17)
    set(CMAKE_CXX_STANDARD_REQUIRED ON)
endif()

set(VALGRIND_PROJ_DIR "src/valgrind-3.17.0")


option(INSTOPT_BUILD_ALL "Build all artifacts" OFF)

# build shared option
option(INSTOPT_BUILD_SHARED "Build shared library" OFF)

# precompiled headers option
option(INSTOPT_ENABLE_PCH "Build static or shared library using precompiled header to speed up compilation time" OFF)

# example options
option(INSTOPT_BUILD_EXAMPLE "Build example" ${INSTOPT_MASTER_PROJECT})
option(INSTOPT_BUILD_EXAMPLE_HO "Build header only example" OFF)

# testing options
option(INSTOPT_BUILD_TESTS "Build tests" OFF)
option(INSTOPT_BUILD_TESTS_HO "Build tests using the header only version" OFF)

# bench options
option(INSTOPT_BUILD_BENCH "Build benchmarks (Requires https://github.com/google/benchmark.git to be installed)" OFF)

# sanitizer options
option(INSTOPT_SANITIZE_ADDRESS "Enable address sanitizer in tests" OFF)

# warning options
option(INSTOPT_BUILD_WARNINGS "Enable compiler warnings" OFF)

# install options
option(INSTOPT_INSTALL "Generate the install target" ${INSTOPT_MASTER_PROJECT})
option(INSTOPT_FMT_EXTERNAL "Use external fmt library instead of bundled" OFF)
option(INSTOPT_FMT_EXTERNAL_HO "Use external fmt header-only library instead of bundled" OFF)
option(INSTOPT_NO_EXCEPTIONS "Compile with -fno-exceptions. Call abort() on any spdlog exceptions" OFF)

if(INSTOPT_FMT_EXTERNAL AND INSTOPT_FMT_EXTERNAL_HO)
    message(FATAL_ERROR "INSTOPT_FMT_EXTERNAL and INSTOPT_FMT_EXTERNAL_HO are mutually exclusive")
endif()




option(DEBUG_GABLE "print cmake info" OFF)
option(BUILD_VALGRIND "BUILD VALGRIND" OFF)
option(BUILD_TRIGGERBUG "BUILD TRIGGERBUG" OFF)
option(BUILD_CRYPTO_ANALYZER "BUILD CRYPTO_ANALYZER" OFF)
option(BUILD_VEXLLVM "BUILD VEXLLVM" OFF)
option(BUILD_PYTHON_FRONTEND "BUILD PYTHON_BLACKEND" OFF)
option(BUILD_TRTEST "BUILD DEVELOP TEST" ON)
#option(BUILD_CFG "BUILD CFG" OFF)


message(STATUS "TR version ${TriggerBug_VERSION} ")

if ("${PROJECT_SOURCE_DIR}" STREQUAL "${PROJECT_BINARY_DIR}")
  message(FATAL_ERROR "In source builds are not allowed. You should invoke "
          "CMake from a different directory.")
endif()


# -Gr __fastcall
# -Ot 代码速度优先
# -Oi inline内部函数
# -O3 优化速度
# /GS 安全检查
# /MD 多线程DLL库
# /Ob2 内联函数扩展 - 任何适用项 inline
# /Ob2  展开标记为 inline 或 __inline 的函数和编译器选择的任何其他函数（由编译器自行进行展开，通常称作自动内联）
# set(EXTINSN -mmmx -msse -msse2 -msse3 -msse4.1 -msse4.2 -mssse3 -mavx -mavx2)

add_definitions(-D_SILENCE_ALL_CXX17_DEPRECATION_WARNINGS)
add_definitions(-D_ENABLE_EXTENDED_ALIGNED_STORAGE)
IF (WIN32)
	MESSAGE(STATUS "Now is windows")
	SET(CMAKE_C_FLAGS_RELEASE   "${CMAKE_C_FLAGS_RELEASE}   /utf-8 /Ob2 /Gr /Ot /Oi /O3 /GS- ")
	SET(CMAKE_CXX_FLAGS_RELEASE "${CMAKE_CXX_FLAGS_RELEASE} /utf-8 /Ob2 /Gr /Ot /Oi /O3 /GS- ")
	add_definitions(/arch:AVX2)
	# add_compile_options(-ftrack-macro-expansion=0 -fno-diagnostics-show-caret)
else()
	SET(CMAKE_C_FLAGS_RELEASE   "${CMAKE_C_FLAGS_RELEASE}   -O3 -openmp -Qopenmp -Wall")
	SET(CMAKE_CXX_FLAGS_RELEASE "${CMAKE_CXX_FLAGS_RELEASE} -O3 -openmp -Qopenmp -Wall")
	add_compile_options(-fdeclspec 
					-fms-extensions
					-fms-compatibility-version=19.00
					-fdiagnostics-show-template-tree
					-fimplicit-templates
					)
ENDIF ()
#  -fms-extensions open Microsoft extension (to support explicit constructor calls)
# https://clang.llvm.org/docs/UsersManual.html
add_compile_options(
					# -fdelayed-template-parsing add it after libz3
					-Wno-microsoft-explicit-constructor-call
					-Wno-microsoft-unqualified-friend
					-Wno-ambiguous-member-template
					-Wno-extern-c-compat
					-Wno-microsoft-template
					-Wno-format
					-Wno-switch
					-Wno-unused-variable
					)

add_compile_options(-fdelayed-template-parsing)

set(TR_COMPONENT_CXX_FLAGS "")			
if (("${CMAKE_CXX_COMPILER_ID}" MATCHES "GNU") OR ("${CMAKE_CXX_COMPILER_ID}" MATCHES "Clang") OR ("${CMAKE_CXX_COMPILER_ID}" MATCHES "Intel"))
	set(SSE_FLAGS "-msse" "-msse2")
	set(AVX_FLAGS "-mavx" "-mavx2")
elseif ("${CMAKE_CXX_COMPILER_ID}" MATCHES "Intel")
	set(SSE_FLAGS "-msse" "-msse2" )
	set(AVX_FLAGS "-mavx" "-mavx2")
elseif ("${CMAKE_CXX_COMPILER_ID}" STREQUAL "MSVC")
	set(SSE_FLAGS "/arch:SSE2")
	set(AVX_FLAGS "/arch:AVX2")
else()
	message(FATAL_ERROR "Unknown compiler ${CMAKE_CXX_COMPILER_ID}")
endif()
check_cxx_compiler_flag("-msse2" HAS_SSE2)
if (${HAS_SSE2})
	add_definitions(${SSE_FLAGS})
else()
	message(WARNING "your operating system does not support ${SSE_FLAGS} vector extensions")
endif()
check_cxx_compiler_flag("-mavx2" HAS_AVX2)
if (${HAS_AVX2})
	add_definitions(${AVX_FLAGS})
else()
	message(WARNING "your operating system does not support ${AVX_FLAGS} vector extensions")
endif()
unset(SSE_FLAGS)
unset(AVX_FLAGS)



# 加入一个配置头文件，用于处理 CMake 对源码的设置
#configure_file (
#   "${PROJECT_SOURCE_DIR}/config.h.in"
#   "${PROJECT_BINARY_DIR}/config.h"
#   )








# The package gflags:x64-windows provides CMake targets:
find_package(LLVM CONFIG REQUIRED)

message(STATUS "Found LLVM ${LLVM_PACKAGE_VERSION}")
message(STATUS "Using LLVMConfig.cmake in: ${LLVM_DIR}")
message(STATUS "Using LLVM_BINARY_DIR in: ${LLVM_BINARY_DIR}")

# LLVM_INSTALL_PREFIX
include("${CMAKE_SOURCE_DIR}/cmake/BCCompiler.cmake")


# LLVM VISUALIZERS
SET(LLVMVISUALIZERS_PATH support/LLVMVisualizers/)
SET(LLVM_ADD_NATIVE_VISUALIZERS_TO_SOLUTION TRUE)
message(STATUS "Using LLVMVisualizers in: ${LLVMVISUALIZERS_PATH}")
add_subdirectory(${LLVMVISUALIZERS_PATH})



# The package gflags:x64-windows provides CMake targets:
find_package(gflags REQUIRED)
# target_link_libraries(main PRIVATE gflags_shared gflags::gflags_shared)

# The package glog:x64-windows provides CMake targets:
find_package(glog REQUIRED)
# target_link_libraries(main PRIVATE glog::glog)

# The package spdlog:x64-windows provides CMake targets:
find_package(spdlog REQUIRED)
# target_link_libraries(main PRIVATE spdlog::spdlog spdlog::INSTOPT_header_only)

# The package z3:x64-windows provides CMake targets:
find_package(Z3 REQUIRED)
# target_link_libraries(main PRIVATE z3::libz3)
message(STATUS "Z3_FOUND: ${Z3_FOUND}")
message(STATUS "Found Z3 ${Z3_VERSION_STRING}")
message(STATUS "Z3_DIR: ${Z3_DIR}")

include(FindPackageHandleStandardArgs)
find_package_handle_standard_args(glog DEFAULT_MSG GLOG_INCLUDE_DIR GLOG_LIBRARY)
target_include_directories(z3::libz3 INTERFACE ${Z3_CXX_INCLUDE_DIRS})
target_include_directories(LLVMCore INTERFACE ${LLVM_INCLUDE_DIRS})
target_compile_definitions(LLVMCore INTERFACE ${LLVM_DEFINITIONS})
target_include_directories(gflags_shared INTERFACE ${GFLAGS_INCLUDE_DIR})
#target_include_directories(glog::glog INTERFACE ${GLOG_INCLUDE_DIR})
#if(NOT GLOG_INCLUDE_DIR)
#  message(FATAL_ERROR "no ${GLOG_INCLUDE_DIR}")
#endif()

add_subdirectory("src/tracer")
add_subdirectory("src/utils")
TR_add_subdir(vexcallhelper "src/helper" ON)
TR_add_subdir(libvalgrind ${VALGRIND_PROJ_DIR}/VEX/ BUILD_VALGRIND)
TR_add_subdir(libengine "src/engine" BUILD_TRIGGERBUG)
TR_add_subdir(libcryptoAnalyzer "src/crypto_analyzer" BUILD_CRYPTO_ANALYZER)
TR_add_subdir(libvexllvm "src/vexllvm" BUILD_VEXLLVM)
#TR_add_subdir(TRtest "tests" BUILD_TRTEST)
#TR_add_subdir(libcfg "src/CFG" BUILD_CFG)


IF (${BUILD_TRTEST})
	add_subdirectory("tests")
ENDIF()



IF (${BUILD_PYTHON_FRONTEND})
	find_library(TR_PYTHON3_LIB_PATH python3)
	IF(NOT TR_PYTHON3_LIB_PATH)
		MESSAGE(FATAL_ERROR "TriggerBug: python3.x dir not found")
	ENDIF(NOT TR_PYTHON3_LIB_PATH) 
	MESSAGE(STATUS ${TR_PYTHON3_LIB_PATH} " found")
	TR_add_subdir(libpythonfront "src/python" BUILD_PYTHON_FRONTEND)
ENDIF()

# ---------------------------------------------------------------------------------------
# Build binaries
# ---------------------------------------------------------------------------------------
if(INSTOPT_BUILD_EXAMPLE OR INSTOPT_BUILD_EXAMPLE_HO OR INSTOPT_BUILD_ALL)
    message(STATUS "Generating example(s)")
    add_subdirectory(example)
    INSTOPT_enable_warnings(example)
    if(INSTOPT_BUILD_EXAMPLE_HO)
        INSTOPT_enable_warnings(example_header_only)
    endif()
endif()

if(INSTOPT_BUILD_TESTS OR INSTOPT_BUILD_TESTS_HO OR INSTOPT_BUILD_ALL)
    message(STATUS "Generating tests")
    enable_testing()
    add_subdirectory(tests)
endif()

if(INSTOPT_BUILD_BENCH OR INSTOPT_BUILD_ALL)
    message(STATUS "Generating benchmarks")
    add_subdirectory(bench)
endif()


# ---------------------------------------------------------------------------------------
# Install
# ---------------------------------------------------------------------------------------
if(INSTOPT_INSTALL)
    message(STATUS "Generating install")
    set(project_config_in "${CMAKE_CURRENT_LIST_DIR}/cmake/spdlogConfig.cmake.in")
    set(project_config_out "${CMAKE_CURRENT_BINARY_DIR}/spdlogConfig.cmake")
    set(config_targets_file "spdlogConfigTargets.cmake")
    set(version_config_file "${CMAKE_CURRENT_BINARY_DIR}/spdlogConfigVersion.cmake")
    set(export_dest_dir "${CMAKE_INSTALL_LIBDIR}/cmake/spdlog")
    set(pkgconfig_install_dir "${CMAKE_INSTALL_LIBDIR}/pkgconfig")
    set(pkg_config "${CMAKE_BINARY_DIR}/${PROJECT_NAME}.pc")

    # ---------------------------------------------------------------------------------------
    # Include files
    # ---------------------------------------------------------------------------------------
    install(DIRECTORY include/ DESTINATION "${CMAKE_INSTALL_INCLUDEDIR}" PATTERN "fmt/bundled" EXCLUDE)
    install(
        TARGETS spdlog INSTOPT_header_only
        EXPORT spdlog
        LIBRARY DESTINATION ${CMAKE_INSTALL_LIBDIR}
        ARCHIVE DESTINATION ${CMAKE_INSTALL_LIBDIR}
        RUNTIME DESTINATION ${CMAKE_INSTALL_BINDIR})

    if(NOT INSTOPT_FMT_EXTERNAL AND NOT INSTOPT_FMT_EXTERNAL_HO)
        install(DIRECTORY include/${PROJECT_NAME}/fmt/bundled/
                DESTINATION "${CMAKE_INSTALL_INCLUDEDIR}/${PROJECT_NAME}/fmt/bundled/")
    endif()

    # ---------------------------------------------------------------------------------------
    # Install pkg-config file
    # ---------------------------------------------------------------------------------------
    get_target_property(PKG_CONFIG_DEFINES spdlog INTERFACE_COMPILE_DEFINITIONS)
    string(REPLACE ";" " -D" PKG_CONFIG_DEFINES "${PKG_CONFIG_DEFINES}")
    string(CONCAT PKG_CONFIG_DEFINES "-D" "${PKG_CONFIG_DEFINES}")
    configure_file("cmake/${PROJECT_NAME}.pc.in" "${pkg_config}" @ONLY)
    install(FILES "${pkg_config}" DESTINATION "${pkgconfig_install_dir}")

    # ---------------------------------------------------------------------------------------
    # Install CMake config files
    # ---------------------------------------------------------------------------------------
    install(EXPORT spdlog DESTINATION ${export_dest_dir} NAMESPACE spdlog:: FILE ${config_targets_file})

    include(CMakePackageConfigHelpers)
    configure_file("${project_config_in}" "${project_config_out}" @ONLY)

    write_basic_package_version_file("${version_config_file}" COMPATIBILITY SameMajorVersion)
    install(FILES "${project_config_out}" "${version_config_file}" DESTINATION "${export_dest_dir}")

    # ---------------------------------------------------------------------------------------
    # Support creation of installable packages
    # ---------------------------------------------------------------------------------------
    include(cmake/spdlogCPack.cmake)
endif()


# set_target_properties(acc_gen PROPERTIES FOLDER "Utils")
# set_target_properties(intrinsics_gen PROPERTIES FOLDER "Utils")
>>>>>>> f9b57193
# set_target_properties(omp_gen PROPERTIES FOLDER "Utils")<|MERGE_RESOLUTION|>--- conflicted
+++ resolved
@@ -1,4 +1,3 @@
-<<<<<<< HEAD
 # CMakeList.txt: 顶层 CMake 项目文件，在此处执行全局配置
 # 并包含子项目。
 
@@ -351,358 +350,4 @@
 
 # set_target_properties(acc_gen PROPERTIES FOLDER "Utils")
 # set_target_properties(intrinsics_gen PROPERTIES FOLDER "Utils")
-=======
-# CMakeList.txt: 顶层 CMake 项目文件，在此处执行全局配置
-# 并包含子项目。
-
-
-# VMWIN
-# λ wget https://github.com/llvm/llvm-project/releases/download/llvmorg-12.0.1/llvm-12.0.1.src.tar.xz
-# λ cmake -G "Visual Studio 16 2019" -A x64 -T ClangCL -DCMAKE_BUILD_TYPE=Release -DLLVM_BUILD_TOOLS=OFF -DLLVM_TEMPORARILY_ALLOW_OLD_TOOLCHAIN=OFF -DLLVM_TARGETS_TO_BUILD="X86" -DLLVM_LINK_LLVM_DYLIB=ON -DCOMPILER_RT_INCLUDE_TESTS:BOOL=OFF -DLLVM_ENABLE_ASSERTIONS:BOOL=OFF ..\llvm-12.0.1.src\
-# λ cmake --build . --target LLVMSupport LLVMCore LLVMIRReader LLVMVisualizers LLVMMC -j7
-# λ C:\Users\notify\Desktop\vcpkg-2021.05.12\vcpkg.exe install gflags:x64-windows glog:x64-windows spdlog:x64-windows
-
-# λ cmake.exe -G "Visual Studio 16 2019" -T ClangCL -DCMAKE_PREFIX_PATH=C:\Users\24964\Desktop\build-llvm -DCMAKE_TOOLCHAIN_FILE=C:\vcpkg\scripts\buildsystems\vcpkg.cmake Y:\TriggerBug
-# λ -DDEBUG_GABLE=ON -DZ3_BUILD_LIBZ3_SHARED=ON -DZ3_USE_LIB_GMP=OFF -DZ3_SINGLE_THREADED=OFF
-#  rm -rf CMakeCache.txt CMakeFiles\
-# λ cd valgrind-3.17.0 && clang -emit-llvm -I valgrind-3.17.0\VEX -I valgrind-3.17.0\VEX\priv\ -I valgrind-3.17.0\VEX\pub -c ..\support\vexops.c  ..\valgrind-3.17.0\VEX\priv\guest_amd64_helpers.c
-
-
-
-# WINDESKTOP
-
-
-
-set_property(GLOBAL PROPERTY USE_FOLDERS ON)
-set_property(GLOBAL PROPERTY PREDEFINED_TARGETS_FOLDER "CMakePredefinedTargets")
-
-
-cmake_minimum_required (VERSION 3.8)
-project(InstOpt
-        VERSION 1.5.0
-        DESCRIPTION "engine"
-        LANGUAGES CXX
-        )
-
-include(CheckCXXCompilerFlag)
-include(GNUInstallDirs)
-include("${CMAKE_SOURCE_DIR}/cmake/tr_add_project.cmake")
-
-
-message(STATUS "CMAKE_TOOLCHAIN_FILE is ${CMAKE_TOOLCHAIN_FILE}")
-message(STATUS "CMAKE_INSTALL_INCLUDEDIR is ${CMAKE_INSTALL_INCLUDEDIR}")
-message(STATUS "CMAKE_CURRENT_LIST_DIR is ${CMAKE_CURRENT_LIST_DIR}")
-
-# ---------------------------------------------------------------------------------------
-# Compiler config
-# ---------------------------------------------------------------------------------------
-if(NOT CMAKE_CXX_STANDARD)
-    set(CMAKE_CXX_STANDARD 17)
-    set(CMAKE_CXX_STANDARD_REQUIRED ON)
-endif()
-
-set(VALGRIND_PROJ_DIR "src/valgrind-3.17.0")
-
-
-option(INSTOPT_BUILD_ALL "Build all artifacts" OFF)
-
-# build shared option
-option(INSTOPT_BUILD_SHARED "Build shared library" OFF)
-
-# precompiled headers option
-option(INSTOPT_ENABLE_PCH "Build static or shared library using precompiled header to speed up compilation time" OFF)
-
-# example options
-option(INSTOPT_BUILD_EXAMPLE "Build example" ${INSTOPT_MASTER_PROJECT})
-option(INSTOPT_BUILD_EXAMPLE_HO "Build header only example" OFF)
-
-# testing options
-option(INSTOPT_BUILD_TESTS "Build tests" OFF)
-option(INSTOPT_BUILD_TESTS_HO "Build tests using the header only version" OFF)
-
-# bench options
-option(INSTOPT_BUILD_BENCH "Build benchmarks (Requires https://github.com/google/benchmark.git to be installed)" OFF)
-
-# sanitizer options
-option(INSTOPT_SANITIZE_ADDRESS "Enable address sanitizer in tests" OFF)
-
-# warning options
-option(INSTOPT_BUILD_WARNINGS "Enable compiler warnings" OFF)
-
-# install options
-option(INSTOPT_INSTALL "Generate the install target" ${INSTOPT_MASTER_PROJECT})
-option(INSTOPT_FMT_EXTERNAL "Use external fmt library instead of bundled" OFF)
-option(INSTOPT_FMT_EXTERNAL_HO "Use external fmt header-only library instead of bundled" OFF)
-option(INSTOPT_NO_EXCEPTIONS "Compile with -fno-exceptions. Call abort() on any spdlog exceptions" OFF)
-
-if(INSTOPT_FMT_EXTERNAL AND INSTOPT_FMT_EXTERNAL_HO)
-    message(FATAL_ERROR "INSTOPT_FMT_EXTERNAL and INSTOPT_FMT_EXTERNAL_HO are mutually exclusive")
-endif()
-
-
-
-
-option(DEBUG_GABLE "print cmake info" OFF)
-option(BUILD_VALGRIND "BUILD VALGRIND" OFF)
-option(BUILD_TRIGGERBUG "BUILD TRIGGERBUG" OFF)
-option(BUILD_CRYPTO_ANALYZER "BUILD CRYPTO_ANALYZER" OFF)
-option(BUILD_VEXLLVM "BUILD VEXLLVM" OFF)
-option(BUILD_PYTHON_FRONTEND "BUILD PYTHON_BLACKEND" OFF)
-option(BUILD_TRTEST "BUILD DEVELOP TEST" ON)
-#option(BUILD_CFG "BUILD CFG" OFF)
-
-
-message(STATUS "TR version ${TriggerBug_VERSION} ")
-
-if ("${PROJECT_SOURCE_DIR}" STREQUAL "${PROJECT_BINARY_DIR}")
-  message(FATAL_ERROR "In source builds are not allowed. You should invoke "
-          "CMake from a different directory.")
-endif()
-
-
-# -Gr __fastcall
-# -Ot 代码速度优先
-# -Oi inline内部函数
-# -O3 优化速度
-# /GS 安全检查
-# /MD 多线程DLL库
-# /Ob2 内联函数扩展 - 任何适用项 inline
-# /Ob2  展开标记为 inline 或 __inline 的函数和编译器选择的任何其他函数（由编译器自行进行展开，通常称作自动内联）
-# set(EXTINSN -mmmx -msse -msse2 -msse3 -msse4.1 -msse4.2 -mssse3 -mavx -mavx2)
-
-add_definitions(-D_SILENCE_ALL_CXX17_DEPRECATION_WARNINGS)
-add_definitions(-D_ENABLE_EXTENDED_ALIGNED_STORAGE)
-IF (WIN32)
-	MESSAGE(STATUS "Now is windows")
-	SET(CMAKE_C_FLAGS_RELEASE   "${CMAKE_C_FLAGS_RELEASE}   /utf-8 /Ob2 /Gr /Ot /Oi /O3 /GS- ")
-	SET(CMAKE_CXX_FLAGS_RELEASE "${CMAKE_CXX_FLAGS_RELEASE} /utf-8 /Ob2 /Gr /Ot /Oi /O3 /GS- ")
-	add_definitions(/arch:AVX2)
-	# add_compile_options(-ftrack-macro-expansion=0 -fno-diagnostics-show-caret)
-else()
-	SET(CMAKE_C_FLAGS_RELEASE   "${CMAKE_C_FLAGS_RELEASE}   -O3 -openmp -Qopenmp -Wall")
-	SET(CMAKE_CXX_FLAGS_RELEASE "${CMAKE_CXX_FLAGS_RELEASE} -O3 -openmp -Qopenmp -Wall")
-	add_compile_options(-fdeclspec 
-					-fms-extensions
-					-fms-compatibility-version=19.00
-					-fdiagnostics-show-template-tree
-					-fimplicit-templates
-					)
-ENDIF ()
-#  -fms-extensions open Microsoft extension (to support explicit constructor calls)
-# https://clang.llvm.org/docs/UsersManual.html
-add_compile_options(
-					# -fdelayed-template-parsing add it after libz3
-					-Wno-microsoft-explicit-constructor-call
-					-Wno-microsoft-unqualified-friend
-					-Wno-ambiguous-member-template
-					-Wno-extern-c-compat
-					-Wno-microsoft-template
-					-Wno-format
-					-Wno-switch
-					-Wno-unused-variable
-					)
-
-add_compile_options(-fdelayed-template-parsing)
-
-set(TR_COMPONENT_CXX_FLAGS "")			
-if (("${CMAKE_CXX_COMPILER_ID}" MATCHES "GNU") OR ("${CMAKE_CXX_COMPILER_ID}" MATCHES "Clang") OR ("${CMAKE_CXX_COMPILER_ID}" MATCHES "Intel"))
-	set(SSE_FLAGS "-msse" "-msse2")
-	set(AVX_FLAGS "-mavx" "-mavx2")
-elseif ("${CMAKE_CXX_COMPILER_ID}" MATCHES "Intel")
-	set(SSE_FLAGS "-msse" "-msse2" )
-	set(AVX_FLAGS "-mavx" "-mavx2")
-elseif ("${CMAKE_CXX_COMPILER_ID}" STREQUAL "MSVC")
-	set(SSE_FLAGS "/arch:SSE2")
-	set(AVX_FLAGS "/arch:AVX2")
-else()
-	message(FATAL_ERROR "Unknown compiler ${CMAKE_CXX_COMPILER_ID}")
-endif()
-check_cxx_compiler_flag("-msse2" HAS_SSE2)
-if (${HAS_SSE2})
-	add_definitions(${SSE_FLAGS})
-else()
-	message(WARNING "your operating system does not support ${SSE_FLAGS} vector extensions")
-endif()
-check_cxx_compiler_flag("-mavx2" HAS_AVX2)
-if (${HAS_AVX2})
-	add_definitions(${AVX_FLAGS})
-else()
-	message(WARNING "your operating system does not support ${AVX_FLAGS} vector extensions")
-endif()
-unset(SSE_FLAGS)
-unset(AVX_FLAGS)
-
-
-
-# 加入一个配置头文件，用于处理 CMake 对源码的设置
-#configure_file (
-#   "${PROJECT_SOURCE_DIR}/config.h.in"
-#   "${PROJECT_BINARY_DIR}/config.h"
-#   )
-
-
-
-
-
-
-
-
-# The package gflags:x64-windows provides CMake targets:
-find_package(LLVM CONFIG REQUIRED)
-
-message(STATUS "Found LLVM ${LLVM_PACKAGE_VERSION}")
-message(STATUS "Using LLVMConfig.cmake in: ${LLVM_DIR}")
-message(STATUS "Using LLVM_BINARY_DIR in: ${LLVM_BINARY_DIR}")
-
-# LLVM_INSTALL_PREFIX
-include("${CMAKE_SOURCE_DIR}/cmake/BCCompiler.cmake")
-
-
-# LLVM VISUALIZERS
-SET(LLVMVISUALIZERS_PATH support/LLVMVisualizers/)
-SET(LLVM_ADD_NATIVE_VISUALIZERS_TO_SOLUTION TRUE)
-message(STATUS "Using LLVMVisualizers in: ${LLVMVISUALIZERS_PATH}")
-add_subdirectory(${LLVMVISUALIZERS_PATH})
-
-
-
-# The package gflags:x64-windows provides CMake targets:
-find_package(gflags REQUIRED)
-# target_link_libraries(main PRIVATE gflags_shared gflags::gflags_shared)
-
-# The package glog:x64-windows provides CMake targets:
-find_package(glog REQUIRED)
-# target_link_libraries(main PRIVATE glog::glog)
-
-# The package spdlog:x64-windows provides CMake targets:
-find_package(spdlog REQUIRED)
-# target_link_libraries(main PRIVATE spdlog::spdlog spdlog::INSTOPT_header_only)
-
-# The package z3:x64-windows provides CMake targets:
-find_package(Z3 REQUIRED)
-# target_link_libraries(main PRIVATE z3::libz3)
-message(STATUS "Z3_FOUND: ${Z3_FOUND}")
-message(STATUS "Found Z3 ${Z3_VERSION_STRING}")
-message(STATUS "Z3_DIR: ${Z3_DIR}")
-
-include(FindPackageHandleStandardArgs)
-find_package_handle_standard_args(glog DEFAULT_MSG GLOG_INCLUDE_DIR GLOG_LIBRARY)
-target_include_directories(z3::libz3 INTERFACE ${Z3_CXX_INCLUDE_DIRS})
-target_include_directories(LLVMCore INTERFACE ${LLVM_INCLUDE_DIRS})
-target_compile_definitions(LLVMCore INTERFACE ${LLVM_DEFINITIONS})
-target_include_directories(gflags_shared INTERFACE ${GFLAGS_INCLUDE_DIR})
-#target_include_directories(glog::glog INTERFACE ${GLOG_INCLUDE_DIR})
-#if(NOT GLOG_INCLUDE_DIR)
-#  message(FATAL_ERROR "no ${GLOG_INCLUDE_DIR}")
-#endif()
-
-add_subdirectory("src/tracer")
-add_subdirectory("src/utils")
-TR_add_subdir(vexcallhelper "src/helper" ON)
-TR_add_subdir(libvalgrind ${VALGRIND_PROJ_DIR}/VEX/ BUILD_VALGRIND)
-TR_add_subdir(libengine "src/engine" BUILD_TRIGGERBUG)
-TR_add_subdir(libcryptoAnalyzer "src/crypto_analyzer" BUILD_CRYPTO_ANALYZER)
-TR_add_subdir(libvexllvm "src/vexllvm" BUILD_VEXLLVM)
-#TR_add_subdir(TRtest "tests" BUILD_TRTEST)
-#TR_add_subdir(libcfg "src/CFG" BUILD_CFG)
-
-
-IF (${BUILD_TRTEST})
-	add_subdirectory("tests")
-ENDIF()
-
-
-
-IF (${BUILD_PYTHON_FRONTEND})
-	find_library(TR_PYTHON3_LIB_PATH python3)
-	IF(NOT TR_PYTHON3_LIB_PATH)
-		MESSAGE(FATAL_ERROR "TriggerBug: python3.x dir not found")
-	ENDIF(NOT TR_PYTHON3_LIB_PATH) 
-	MESSAGE(STATUS ${TR_PYTHON3_LIB_PATH} " found")
-	TR_add_subdir(libpythonfront "src/python" BUILD_PYTHON_FRONTEND)
-ENDIF()
-
-# ---------------------------------------------------------------------------------------
-# Build binaries
-# ---------------------------------------------------------------------------------------
-if(INSTOPT_BUILD_EXAMPLE OR INSTOPT_BUILD_EXAMPLE_HO OR INSTOPT_BUILD_ALL)
-    message(STATUS "Generating example(s)")
-    add_subdirectory(example)
-    INSTOPT_enable_warnings(example)
-    if(INSTOPT_BUILD_EXAMPLE_HO)
-        INSTOPT_enable_warnings(example_header_only)
-    endif()
-endif()
-
-if(INSTOPT_BUILD_TESTS OR INSTOPT_BUILD_TESTS_HO OR INSTOPT_BUILD_ALL)
-    message(STATUS "Generating tests")
-    enable_testing()
-    add_subdirectory(tests)
-endif()
-
-if(INSTOPT_BUILD_BENCH OR INSTOPT_BUILD_ALL)
-    message(STATUS "Generating benchmarks")
-    add_subdirectory(bench)
-endif()
-
-
-# ---------------------------------------------------------------------------------------
-# Install
-# ---------------------------------------------------------------------------------------
-if(INSTOPT_INSTALL)
-    message(STATUS "Generating install")
-    set(project_config_in "${CMAKE_CURRENT_LIST_DIR}/cmake/spdlogConfig.cmake.in")
-    set(project_config_out "${CMAKE_CURRENT_BINARY_DIR}/spdlogConfig.cmake")
-    set(config_targets_file "spdlogConfigTargets.cmake")
-    set(version_config_file "${CMAKE_CURRENT_BINARY_DIR}/spdlogConfigVersion.cmake")
-    set(export_dest_dir "${CMAKE_INSTALL_LIBDIR}/cmake/spdlog")
-    set(pkgconfig_install_dir "${CMAKE_INSTALL_LIBDIR}/pkgconfig")
-    set(pkg_config "${CMAKE_BINARY_DIR}/${PROJECT_NAME}.pc")
-
-    # ---------------------------------------------------------------------------------------
-    # Include files
-    # ---------------------------------------------------------------------------------------
-    install(DIRECTORY include/ DESTINATION "${CMAKE_INSTALL_INCLUDEDIR}" PATTERN "fmt/bundled" EXCLUDE)
-    install(
-        TARGETS spdlog INSTOPT_header_only
-        EXPORT spdlog
-        LIBRARY DESTINATION ${CMAKE_INSTALL_LIBDIR}
-        ARCHIVE DESTINATION ${CMAKE_INSTALL_LIBDIR}
-        RUNTIME DESTINATION ${CMAKE_INSTALL_BINDIR})
-
-    if(NOT INSTOPT_FMT_EXTERNAL AND NOT INSTOPT_FMT_EXTERNAL_HO)
-        install(DIRECTORY include/${PROJECT_NAME}/fmt/bundled/
-                DESTINATION "${CMAKE_INSTALL_INCLUDEDIR}/${PROJECT_NAME}/fmt/bundled/")
-    endif()
-
-    # ---------------------------------------------------------------------------------------
-    # Install pkg-config file
-    # ---------------------------------------------------------------------------------------
-    get_target_property(PKG_CONFIG_DEFINES spdlog INTERFACE_COMPILE_DEFINITIONS)
-    string(REPLACE ";" " -D" PKG_CONFIG_DEFINES "${PKG_CONFIG_DEFINES}")
-    string(CONCAT PKG_CONFIG_DEFINES "-D" "${PKG_CONFIG_DEFINES}")
-    configure_file("cmake/${PROJECT_NAME}.pc.in" "${pkg_config}" @ONLY)
-    install(FILES "${pkg_config}" DESTINATION "${pkgconfig_install_dir}")
-
-    # ---------------------------------------------------------------------------------------
-    # Install CMake config files
-    # ---------------------------------------------------------------------------------------
-    install(EXPORT spdlog DESTINATION ${export_dest_dir} NAMESPACE spdlog:: FILE ${config_targets_file})
-
-    include(CMakePackageConfigHelpers)
-    configure_file("${project_config_in}" "${project_config_out}" @ONLY)
-
-    write_basic_package_version_file("${version_config_file}" COMPATIBILITY SameMajorVersion)
-    install(FILES "${project_config_out}" "${version_config_file}" DESTINATION "${export_dest_dir}")
-
-    # ---------------------------------------------------------------------------------------
-    # Support creation of installable packages
-    # ---------------------------------------------------------------------------------------
-    include(cmake/spdlogCPack.cmake)
-endif()
-
-
-# set_target_properties(acc_gen PROPERTIES FOLDER "Utils")
-# set_target_properties(intrinsics_gen PROPERTIES FOLDER "Utils")
->>>>>>> f9b57193
 # set_target_properties(omp_gen PROPERTIES FOLDER "Utils")